from __future__ import annotations
from abc import abstractmethod
import bisect
import copy
from typing import Any, cast, Dict, List, Self, Set, Tuple

from exastar.genome.component import Edge, edge_inon_t, Node, node_inon_t, InputNode, OutputNode
<<<<<<< HEAD
from genome.fitness import FitnessValue
from genome.genome import Genome
=======
from genome import Genome, FitnessValue
>>>>>>> 9f8c7ad6
from exastar.time_series import TimeSeries
from util.typing import ComparableMixin
from util.typing import overrides
from util.log import LogDataProvider

import torch


class EXAStarGenome[E: Edge](ComparableMixin, Genome, torch.nn.Module):
    """
    # Overview
    The EXAStarGenome emulates an EXAMM Genome. A neural network is represented as a set of input nodes and output
    nodes, connected by a set of hidden nodes and edges. Each node and edge contains a single value, meaning the genome
    represents neural networks at the level of individual neurons.

    The lists of nodes are ordered, and this order must be maintained. See `EXAStarGenome.add_node` for an example. The
    `inon_to_X` maps are simply there for convenience, and are of particular use when doing crossover.

    It is also worth noting that there are no copies of nodes or edges: all references to a node or edge are references
    to the same object, not a clone of the same object. This somewhat complicates the process of cloning the genomes as
    a naive deepcopy can easily cause a stackoverflow. The precise strategy used to avoid this is detailed in the
    `EXAStarGenome.clone` method.

    # Torch Module
    This genome is a PyTorch module, and inherits torch.nn.Module as such. There is a lot of behavior that we get
    automatically as a consequence of this. For example, the `EXAStarGenome.parameters()` method will return an Iterator
    of all of the attributes this object contains that are parameters as well as any parameters any sub-modules of this
    object contain.

    Nodes and edges are themselves torch modules, but we store them in lists which does not properly register them as
    sub-modules. In order to ensure this functionality works smoothly, we maintain a `torch.nn.ModuelList` containing
    all nodes and edges - it should also contain any other modules the genome containss.

    # ComparableMixin
    Genomes are sorted by their fitness.
    """

    def __init__(
        self,
        generation_number: int,
        input_nodes: List[InputNode],
        output_nodes: List[OutputNode],
        nodes: List[Node],
        edges: List[E],
        fitness: FitnessValue,
    ) -> None:
        """
        Initialize base class genome fields and methods.
        Args:
            generation_number: is a unique number for the genome,
                generated in the order that they were created. higher
                genome numbers are from genomes generated later
                in the search.
        """
        super().__init__(type=None, fitness=fitness)

        # setattr(self, "constructing", True)
        self.generation_number: int = generation_number

        self.input_nodes: List[InputNode] = sorted(input_nodes)
        self.inon_to_input_node: Dict[node_inon_t, InputNode] = {n.inon: n for n in self.input_nodes}

        self.output_nodes: List[OutputNode] = sorted(output_nodes)
        self.inon_to_output_node: Dict[node_inon_t, OutputNode] = {n.inon: n for n in self.output_nodes}

        self.nodes: List[Node] = sorted(nodes)
        self.inon_to_node: Dict[node_inon_t, Node] = {n.inon: n for n in self.nodes}

        self.edges: List[E] = sorted(edges)
        self.inon_to_edge: Dict[edge_inon_t, Edge] = {e.inon: e for e in self.edges}

        # Shadows `self.edges` but we need to do this for the `torch.nn.Module` interface to pick up on these.
        self.torch_modules: torch.nn.ModuleList = torch.nn.ModuleList(edges + nodes)

        self.viable: bool = True

        self._validate()

    def _cmpkey(self) -> Tuple:
        return self.fitness._cmpkey()

    def _validate(self):
        assert (cast(Set[Node], set(self.input_nodes)) - set(self.nodes)) == set()
        assert set(filter(lambda x: isinstance(x, InputNode), self.nodes)) == set(self.input_nodes)

        assert (cast(Set[Node], set(self.output_nodes)) - set(self.nodes)) == set()
        assert set(filter(lambda x: isinstance(x, OutputNode), self.nodes)) == set(self.output_nodes)

    def __hash__(self) -> int:
        """"""
        return self.generation_number

    def __eq__(self, other: object) -> bool:
        if type(self) is not type(other):
            return False
        other = cast(EXAStarGenome, other)
        return set(other.nodes) == set(self.nodes) and set(other.edges) == set(self.edges)

    def __repr__(self) -> str:
        return "".join([
            "EXAStarGenome(",
            f"fitness={self.fitness}, ",
            f"generation_number={self.generation_number}, ",
            "nodes=[", ", ".join(repr(node) for node in self.nodes) + "], ",
            "edges=[", ", ".join(repr(edge) for edge in self.edges) + "]",
            ")",
        ])

    def _raise_access_exception(self) -> None:
        raise AttributeError(
            "Do not access nodes and edges directly, "
            "Use a helper function, or create one. "
        )

    @abstractmethod
    def train_genome(
        self,
        input_series: TimeSeries,
        output_series: TimeSeries,
        optimizer: torch.optim.optimizer.Optimizer,
        iterations: int,
    ) -> float:
        """
        Trains the genome for a given number of iterations.

        Args:
            input_series: The input time series to train on.
            output_series: The output (expected) time series to learn from.
            opitmizer: The pytorch optimizer to use to adapt weights.
            iterations: How many iterations to train for.
        """
        ...

    @overrides(Genome)
    @torch.no_grad()
    def clone(self) -> Self:
        """
        Uses `torch.no_grad()` to avoid the potential of copying intermediate / gradient related tensors over. In the
        future, if we want to save the gradient state to allow resuming of training etc. we should do that elsewhere.
        """
        return copy.deepcopy(self)

    @overrides(LogDataProvider[None])
    def get_log_data(self, aggregator: None) -> Dict[str, Any]:
<<<<<<< HEAD
        return {}
=======
        ...
>>>>>>> 9f8c7ad6

    def add_node(self, node: Node) -> None:
        """
        Adds an non-input and non-output node when creating this genome
        Args:
            node: is the node to add to the computational graph
        """
        assert node.inon not in self.inon_to_node

        bisect.insort(self.nodes, node)
        self.inon_to_node[node.inon] = node
        self.torch_modules.append(node)

        if isinstance(node, InputNode):
            bisect.insort(self.input_nodes, node)
            self.inon_to_input_node[node.inon] = node
        elif isinstance(node, OutputNode):
            bisect.insort(self.output_nodes, node)
            self.inon_to_output_node[node.inon] = node

    def add_node_during_crossover(self, node: Node):
        """
        Adds a non-input, non-output node to the genome
        during the crossover operation. This will later have
        input and output edges added to it.
        Args:
            node: is the node to add to the computational graph
        """
        assert not isinstance(node, InputNode)
        assert not isinstance(node, OutputNode)
        assert len(node.input_edges) == 0
        assert len(node.output_edges) == 0

        self.add_node(node)

    def add_edge(self, edge: E) -> None:
        """
        Adds an edge when creating this gnome.

        Args:
            edge: is the edge to add
        """
        assert edge.inon not in self.inon_to_edge

        bisect.insort(self.edges, edge)
        self.inon_to_edge[edge.inon] = edge
        self.torch_modules.append(edge)

    def reset(self) -> None:
        """
        Resets all the node and edge values for another
        forward pass.
        """
        with torch.no_grad():
            for node in self.nodes:
                node.reset()

            for edge in self.edges:
                edge.reset()

    @abstractmethod
    def forward(self, input_series: TimeSeries) -> Dict[str, torch.Tensor]:
        """
        Performs a forward pass through the recurrent computational graph.

        Args:
            input_series: are the input time series for the model.

        Returns:
            A dict of a list of tensors, one entry for each parameter, where the
            key of the dict is the predicted parameter name.
        """

        ...<|MERGE_RESOLUTION|>--- conflicted
+++ resolved
@@ -1,22 +1,21 @@
 from __future__ import annotations
+import torch
+from util.log import LogDataProvider
+from util.typing import overrides
+from util.typing import ComparableMixin
+from exastar.time_series import TimeSeries
+from genome import Genome, FitnessValue
+from genome.genome import Genome
+from genome.fitness import FitnessValue
 from abc import abstractmethod
 import bisect
 import copy
 from typing import Any, cast, Dict, List, Self, Set, Tuple
 
 from exastar.genome.component import Edge, edge_inon_t, Node, node_inon_t, InputNode, OutputNode
-<<<<<<< HEAD
-from genome.fitness import FitnessValue
-from genome.genome import Genome
-=======
-from genome import Genome, FitnessValue
->>>>>>> 9f8c7ad6
-from exastar.time_series import TimeSeries
-from util.typing import ComparableMixin
-from util.typing import overrides
-from util.log import LogDataProvider
-
-import torch
+<< << << < HEAD
+== == == =
+>>>>>> > main
 
 
 class EXAStarGenome[E: Edge](ComparableMixin, Genome, torch.nn.Module):
@@ -155,11 +154,7 @@
 
     @overrides(LogDataProvider[None])
     def get_log_data(self, aggregator: None) -> Dict[str, Any]:
-<<<<<<< HEAD
         return {}
-=======
-        ...
->>>>>>> 9f8c7ad6
 
     def add_node(self, node: Node) -> None:
         """
